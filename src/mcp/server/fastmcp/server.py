--- conflicted
+++ resolved
@@ -477,13 +477,9 @@
         server = uvicorn.Server(config)
         await server.serve()
 
-<<<<<<< HEAD
-        sse = SseServerTransport(self.settings.message_path)
-=======
     def sse_app(self) -> Starlette:
         """Return an instance of the SSE server app."""
-        sse = SseServerTransport("/messages/")
->>>>>>> 04586f8f
+        sse = SseServerTransport(self.settings.message_path)
 
         async def handle_sse(request: Request) -> None:
             async with sse.connect_sse(
