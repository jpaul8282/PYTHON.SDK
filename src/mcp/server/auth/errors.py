"""
OAuth error classes for MCP authorization.

Corresponds to TypeScript file: src/server/auth/errors.ts
"""

<<<<<<< HEAD
from typing import TypedDict


class OAuthErrorResponse(TypedDict):
    """OAuth error response format."""

    error: str
    error_description: str
=======
from typing import Dict

from pydantic import ValidationError
>>>>>>> 5e7a0bf8


class OAuthError(Exception):
    """
    Base class for all OAuth errors.

    Corresponds to OAuthError in src/server/auth/errors.ts
    """

    error_code: str = "server_error"

    def __init__(self, message: str):
        super().__init__(message)
        self.message = message

<<<<<<< HEAD
    def to_response_object(self) -> OAuthErrorResponse:
=======
    def to_response_object(self) -> Dict[str, str]:
>>>>>>> 5e7a0bf8
        """Convert error to JSON response object."""
        return {"error": self.error_code, "error_description": self.message}


class ServerError(OAuthError):
    """
    Server error.

    Corresponds to ServerError in src/server/auth/errors.ts
    """

    error_code = "server_error"


class InvalidRequestError(OAuthError):
    """
    Invalid request error.

    Corresponds to InvalidRequestError in src/server/auth/errors.ts
    """

    error_code = "invalid_request"


class InvalidClientError(OAuthError):
    """
    Invalid client error.

    Corresponds to InvalidClientError in src/server/auth/errors.ts
    """

    error_code = "invalid_client"


class InvalidGrantError(OAuthError):
    """
    Invalid grant error.

    Corresponds to InvalidGrantError in src/server/auth/errors.ts
    """

    error_code = "invalid_grant"


class UnauthorizedClientError(OAuthError):
    """
    Unauthorized client error.

    Corresponds to UnauthorizedClientError in src/server/auth/errors.ts
    """

    error_code = "unauthorized_client"


class UnsupportedGrantTypeError(OAuthError):
    """
    Unsupported grant type error.

    Corresponds to UnsupportedGrantTypeError in src/server/auth/errors.ts
    """

    error_code = "unsupported_grant_type"


class UnsupportedResponseTypeError(OAuthError):
    """
    Unsupported response type error.

    Corresponds to UnsupportedResponseTypeError in src/server/auth/errors.ts
    """

    error_code = "unsupported_response_type"


class InvalidScopeError(OAuthError):
    """
    Invalid scope error.

    Corresponds to InvalidScopeError in src/server/auth/errors.ts
    """

    error_code = "invalid_scope"


class AccessDeniedError(OAuthError):
    """
    Access denied error.

    Corresponds to AccessDeniedError in src/server/auth/errors.ts
    """

    error_code = "access_denied"


class TemporarilyUnavailableError(OAuthError):
    """
    Temporarily unavailable error.

    Corresponds to TemporarilyUnavailableError in src/server/auth/errors.ts
    """

    error_code = "temporarily_unavailable"


class InvalidTokenError(OAuthError):
    """
    Invalid token error.

    Corresponds to InvalidTokenError in src/server/auth/errors.ts
    """

    error_code = "invalid_token"


class InsufficientScopeError(OAuthError):
    """
    Insufficient scope error.

    Corresponds to InsufficientScopeError in src/server/auth/errors.ts
    """

<<<<<<< HEAD
    error_code = "insufficient_scope"
=======
    error_code = "insufficient_scope"

def stringify_pydantic_error(validation_error: ValidationError) -> str:
    return "\n".join(f"{'.'.join(str(loc) for loc in e['loc'])}: {e['msg']}" for e in validation_error.errors())
>>>>>>> 5e7a0bf8
<|MERGE_RESOLUTION|>--- conflicted
+++ resolved
@@ -4,8 +4,9 @@
 Corresponds to TypeScript file: src/server/auth/errors.ts
 """
 
-<<<<<<< HEAD
 from typing import TypedDict
+
+from pydantic import ValidationError
 
 
 class OAuthErrorResponse(TypedDict):
@@ -13,11 +14,6 @@
 
     error: str
     error_description: str
-=======
-from typing import Dict
-
-from pydantic import ValidationError
->>>>>>> 5e7a0bf8
 
 
 class OAuthError(Exception):
@@ -33,11 +29,7 @@
         super().__init__(message)
         self.message = message
 
-<<<<<<< HEAD
     def to_response_object(self) -> OAuthErrorResponse:
-=======
-    def to_response_object(self) -> Dict[str, str]:
->>>>>>> 5e7a0bf8
         """Convert error to JSON response object."""
         return {"error": self.error_code, "error_description": self.message}
 
@@ -159,11 +151,8 @@
     Corresponds to InsufficientScopeError in src/server/auth/errors.ts
     """
 
-<<<<<<< HEAD
-    error_code = "insufficient_scope"
-=======
     error_code = "insufficient_scope"
 
+
 def stringify_pydantic_error(validation_error: ValidationError) -> str:
-    return "\n".join(f"{'.'.join(str(loc) for loc in e['loc'])}: {e['msg']}" for e in validation_error.errors())
->>>>>>> 5e7a0bf8
+    return "\n".join(f"{'.'.join(str(loc) for loc in e['loc'])}: {e['msg']}" for e in validation_error.errors())