--- conflicted
+++ resolved
@@ -104,12 +104,8 @@
     process = await anyio.open_process(
         [server.command, *server.args],
         env=server.env if server.env is not None else get_default_environment(),
-<<<<<<< HEAD
         stderr=errlog,
-=======
-        stderr=sys.stderr,
         cwd=server.cwd,
->>>>>>> ae77772e
     )
 
     async def stdout_reader():
